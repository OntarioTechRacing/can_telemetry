--- conflicted
+++ resolved
@@ -446,11 +446,7 @@
         num_points = 60
         root, cmd_box, window_plot, window_canvas = self.setup_gui()
         while True:
-<<<<<<< HEAD
-            self.graph_data(window_plot, window_canvas, num_points)
-=======
             # self.update_cmd_box(root, cmd_box, num_points)
             self.display_data(window_plot, window_canvas, cmd_box, root, num_points)
->>>>>>> 5721d007
             root.update()
             time.sleep(0.1)